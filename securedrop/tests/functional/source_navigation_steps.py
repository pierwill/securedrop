import tempfile

from selenium.webdriver.common.action_chains import ActionChains


class SourceNavigationSteps():

    def _source_visits_source_homepage(self):
        self.driver.get(self.source_location)

        assert ("SecureDrop | Protecting Journalists and Sources" ==
                self.driver.title)

    def _source_chooses_to_submit_documents(self):
        # First move the cursor to a known position in case it happens to
        # be hovering over one of the buttons we are testing below.
        header_image = self.driver.find_element_by_id('header')
        ActionChains(self.driver).move_to_element(header_image).perform()

        # It's the source's first time visiting this SecureDrop site, so they
        # choose to "Submit Documents".
        submit_button = self.driver.find_element_by_id(
            'submit-documents-button')

        submit_button_icon = self.driver.find_element_by_css_selector(
            'a#submit-documents-button > img.off-hover')
        assert submit_button_icon.is_displayed()

        # The source hovers their cursor over the button, and the visual style
        # of the button changes to encourage them to click it.
        ActionChains(self.driver).move_to_element(submit_button).perform()

        # Let's make sure toggling the icon image with the hover state
        # is working.
        assert submit_button_icon.is_displayed() is False
        submit_button_hover_icon = self.driver.find_element_by_css_selector(
            'a#submit-documents-button > img.on-hover')
        assert submit_button_hover_icon.is_displayed()

        # The source clicks the submit button.
        submit_button.click()

        codename = self.driver.find_element_by_css_selector('#codename')

        assert len(codename.text) > 0
        self.source_name = codename.text

    def _source_chooses_to_login(self):
        self.driver.find_element_by_id('login-button').click()

        logins = self.driver.find_elements_by_id(
            'login-with-existing-codename')

        assert len(logins) > 0

    def _source_hits_cancel_at_login_page(self):
        self.driver.find_element_by_id('cancel').click()

        self.driver.get(self.source_location)

        assert ("SecureDrop | Protecting Journalists and Sources" ==
                self.driver.title)

    def _source_proceeds_to_login(self):
        codename_input = self.driver.find_element_by_id(
            'login-with-existing-codename')
        codename_input.send_keys(self.source_name)

        continue_button = self.driver.find_element_by_id('login')
        continue_button.click()

        assert ("SecureDrop | Protecting Journalists and Sources" ==
                self.driver.title)

    def _source_hits_cancel_at_submit_page(self):
        self.driver.find_element_by_id('cancel').click()

        headline = self.driver.find_element_by_class_name('headline')
        assert 'Submit Materials' == headline.text

    def _source_continues_to_submit_page(self):
        continue_button = self.driver.find_element_by_id('continue-button')

        continue_button_icon = self.driver.find_element_by_css_selector(
            'button#continue-button > img.off-hover')
        assert continue_button_icon.is_displayed()

        # Hover over the continue button test toggle the icon images
        # with the hover state.
        ActionChains(self.driver).move_to_element(continue_button).perform()
        assert continue_button_icon.is_displayed() is False

        continue_button_hover_icon = self.driver.find_element_by_css_selector(
            'button#continue-button img.on-hover'
        )
        assert continue_button_hover_icon.is_displayed()

        continue_button.click()

        headline = self.driver.find_element_by_class_name('headline')
        assert 'Submit Materials' == headline.text

    def _source_submits_a_file(self):
        with tempfile.NamedTemporaryFile() as file:
            file.write(self.secret_message)
            file.seek(0)

            filename = file.name

            file_upload_box = self.driver.find_element_by_css_selector(
                '[name=fh]')
            file_upload_box.send_keys(filename)

            submit_button = self.driver.find_element_by_id('submit-doc-button')
            ActionChains(self.driver).move_to_element(submit_button).perform()

            toggled_submit_button_icon = (
                self.driver.find_element_by_css_selector(
                    'button#submit-doc-button img.on-hover'))
            assert toggled_submit_button_icon.is_displayed()

            submit_button.click()

            notification = self.driver.find_element_by_css_selector(
                '.success')
            expected_notification = (
                'Thank you for sending this information to us')
            assert expected_notification in notification.text

    def _source_submits_a_message(self):
        text_box = self.driver.find_element_by_css_selector('[name=msg]')
        # send_keys = type into text box
        text_box.send_keys(self.secret_message)

        submit_button = self.driver.find_element_by_id('submit-doc-button')
        submit_button.click()

        notification = self.driver.find_element_by_css_selector(
            '.success')
        assert ('Thank you for sending this information to us' in
                notification.text)

    def _source_deletes_a_journalist_reply(self):
        # Get the reply filename so we can use IDs to select the delete buttons
        reply_filename_element = self.driver.find_element_by_name(
            'reply_filename')
        reply_filename = reply_filename_element.get_attribute('value')

        delete_button_id = 'delete-reply-{}'.format(reply_filename)
        delete_button = self.driver.find_element_by_id(delete_button_id)
        delete_button.click()

        confirm_button_id = 'confirm-delete-reply-button-{}'.format(
            reply_filename)
        confirm_button = self.driver.find_element_by_id(confirm_button_id)
        assert confirm_button.is_displayed()
        confirm_button.click()

        notification = self.driver.find_element_by_class_name('notification')
        assert 'Reply deleted' in notification.text

    def _source_logs_out(self):
<<<<<<< HEAD
        self.driver.find_element_by_id('logout').click()
        assert self.driver.find_element_by_css_selector('.important')
=======
        logout_button = self.driver.find_element_by_id('logout').click()
        notification = self.driver.find_element_by_css_selector('.important')
        self.assertIn('Thank you for exiting your session!', notification.text)

    def _source_not_found(self):
        self.driver.get(self.source_location + "/unlikely")
        message = self.driver.find_element_by_id('page_not_found')
        self.assertTrue(message.is_displayed())
>>>>>>> d92db5cf
<|MERGE_RESOLUTION|>--- conflicted
+++ resolved
@@ -160,16 +160,10 @@
         assert 'Reply deleted' in notification.text
 
     def _source_logs_out(self):
-<<<<<<< HEAD
         self.driver.find_element_by_id('logout').click()
         assert self.driver.find_element_by_css_selector('.important')
-=======
-        logout_button = self.driver.find_element_by_id('logout').click()
-        notification = self.driver.find_element_by_css_selector('.important')
-        self.assertIn('Thank you for exiting your session!', notification.text)
 
     def _source_not_found(self):
         self.driver.get(self.source_location + "/unlikely")
         message = self.driver.find_element_by_id('page_not_found')
-        self.assertTrue(message.is_displayed())
->>>>>>> d92db5cf
+        self.assertTrue(message.is_displayed())