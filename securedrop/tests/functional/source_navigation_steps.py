--- conflicted
+++ resolved
@@ -1,9 +1,8 @@
 import tempfile
-<<<<<<< HEAD
-=======
+
 from selenium.webdriver.common.action_chains import ActionChains
 from selenium.webdriver.common.by import By
->>>>>>> 3ddfd5c2
+
 
 class SourceNavigationSteps():
 
@@ -117,35 +116,17 @@
 
     def _source_submits_a_message(self):
         text_box = self.driver.find_element_by_css_selector('[name=msg]')
-
-<<<<<<< HEAD
-        text_box.send_keys(self.secret_message)  # send_keys=type into text box
-        submit_button = self.driver.find_element_by_css_selector(
-            'button[type=submit]')
-        submit_button.click()
-
-        notification = self.driver.find_element_by_css_selector(
-            '.success')
-        self.assertIn('Thank you for sending this information to us',
-=======
         text_box.send_keys(self.secret_message)  # send_keys = type into text box
 
         submit_button = self.driver.find_element_by_id('submit-doc-button')
         submit_button.click()
 
         notification = self.driver.find_element_by_css_selector(
-            'p.notification')
-        self.assertIn('Thanks for submitting something to SecureDrop!'
-                      ' Please check back later for replies.',
->>>>>>> 3ddfd5c2
+            '.success')
+        self.assertIn('Thank you for sending this information to us',
                       notification.text)
 
     def _source_logs_out(self):
         logout_button = self.driver.find_element_by_id('logout').click()
-<<<<<<< HEAD
         notification = self.driver.find_element_by_css_selector('.important')
-        self.assertIn('Thank you for exiting your session!', notification.text)
-=======
-        notification = self.driver.find_element_by_css_selector('p.error')
-        self.assertIn('Thank you for logging out!', notification.text)
->>>>>>> 3ddfd5c2
+        self.assertIn('Thank you for exiting your session!', notification.text)