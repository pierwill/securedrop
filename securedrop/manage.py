#!/usr/bin/env python

import sys
import os
import shutil
import subprocess
import unittest
import readline # makes the add_admin prompt kick ass
from getpass import getpass

import qrcode

from db import db_session, Journalist

# We need to import config in each function because we're running the tests
# directly, so it's important to set the environment correctly, depending on
# development or testing, before importing config.
#
# TODO: do we need to store *_PIDFILE in the application config? It seems like
# an implementation detail that is specifc to this management script.

os.environ['SECUREDROP_ENV'] = 'dev'

def start():
    import config
    source_rc = subprocess.call(['start-stop-daemon', '--start', '-b', '--quiet', '--pidfile',
                                 config.SOURCE_PIDFILE, '--startas', '/bin/bash', '--', '-c', 'cd /vagrant/securedrop && python source.py'])
    journo_rc = subprocess.call(['start-stop-daemon', '--start', '-b', '--quiet', '--pidfile',
                                 config.JOURNALIST_PIDFILE, '--startas', '/bin/bash', '--', '-c', 'cd /vagrant/securedrop && python journalist.py'])
    if source_rc + journo_rc == 0:
        print "The web application is running, and available on your Vagrant host at the following addresses:"
        print "Source interface:     localhost:8080"
        print "Journalist interface: localhost:8081"
    else:
        print "The web application is already running.  Please use './manage.py stop' to stop."


def stop():
    import config
    source_rc = subprocess.call(
        ['start-stop-daemon', '--stop', '--quiet', '--pidfile', config.SOURCE_PIDFILE])
    journo_rc = subprocess.call(
        ['start-stop-daemon', '--stop', '--quiet', '--pidfile', config.JOURNALIST_PIDFILE])
    if source_rc + journo_rc == 0:
        print "The web application has been stopped."
    else:
        print "There was a problem stopping the web application."


def test():
    """
    Runs the test suite
    """
    os.environ['SECUREDROP_ENV'] = 'test'
    test_cmds = ["py.test", "./test.sh"]
    sys.exit(int(any([subprocess.call(cmd) for cmd in test_cmds])))

def test_unit():
    """
    Runs the unit tests.
    """
    os.environ['SECUREDROP_ENV'] = 'test'
    sys.exit(int(subprocess.call("py.test")))


def reset():
    """
    Clears the Securedrop development application's state, restoring it to the
    way it was immediately after running `setup_dev.sh`. This command:
    1. Erases the development sqlite database file
    2. Regenerates the database
    3. Erases stored submissions and replies from the store dir
    """
    import config
    import db

    # Erase the development db file
    assert hasattr(config,
                   'DATABASE_FILE'), "TODO: ./manage.py doesn't know how to clear the db if the backend is not sqlite"
    os.remove(config.DATABASE_FILE)

    # Regenerate the database
    db.init_db()

    # Clear submission/reply storage
    for source_dir in os.listdir(config.STORE_DIR):
        # Each entry in STORE_DIR is a directory corresponding to a source
        shutil.rmtree(os.path.join(config.STORE_DIR, source_dir))


def add_admin():
    username = raw_input("Username: ")
    while True:
        password = getpass("Password: ")
        password_again = getpass("Confirm Password: ")
        if password == password_again:
            break
        print "Passwords didn't match!"

<<<<<<< HEAD
    hotp_input = raw_input("Is this admin using a Yubikey [HOTP]? (y/N): ")
    otp_secret = None
    if hotp_input.lower() == "y" or hotp_input.lower() == "yes":
        otp_secret = raw_input("Please configure your Yubikey and enter the secret: ")

    admin = Journalist(username=username, password=password, is_admin=True, otp_secret=otp_secret)
=======
    admin = Journalist(username=username, password=password, is_admin=True)
>>>>>>> b419b57f
    try:
        db_session.add(admin)
        db_session.commit()
    except Exception, e:
        if "username is not unique" in str(e):
            print "ERROR: That username is already taken!"
        else:
            print "ERROR: An unknown error occurred, traceback:"
            print e
    else:
        print "Admin {} successfully added".format(username)
<<<<<<< HEAD
        if not otp_secret:
            # Print the QR code for Google Authenticator
            print
            print "Scan the QR code below with Google Authenticator:"
            print
            uri = admin.totp.provisioning_uri(username)
            qr = qrcode.QRCode()
            qr.add_data(uri)
            qr.print_ascii(tty=sys.stdout.isatty())
            print
            print "Can't scan the barcode? Enter the shared secret manually: {}".format(admin.formatted_otp_secret)
=======
        # Print the QR code for Google Authenticator
        print
        print "Scan the QR code below with Google Authenticator:"
        print
        uri = admin.totp.provisioning_uri(username)
        qr = qrcode.QRCode()
        qr.add_data(uri)
        qr.print_ascii(tty=sys.stdout.isatty())
        print
        print "Can't scan the barcode? Enter the shared secret manually: {}".format(admin.formatted_otp_secret)
>>>>>>> b419b57f



def main():
<<<<<<< HEAD
    valid_cmds = ["start", "stop", "test", "reset", "add_admin"]
=======
    valid_cmds = ["start", "stop", "test_unit", "test", "reset", "add_admin"]
>>>>>>> b419b57f
    help_str = "./manage.py {{{0}}}".format(','.join(valid_cmds))

    if len(sys.argv) != 2 or sys.argv[1] not in valid_cmds:
        print help_str
        sys.exit(1)

    cmd = sys.argv[1]

    try:
        getattr(sys.modules[__name__], cmd)()
    except KeyboardInterrupt:
        print # So our prompt appears on a nice new line
<<<<<<< HEAD
        pass
=======
>>>>>>> b419b57f

if __name__ == "__main__":
    main()<|MERGE_RESOLUTION|>--- conflicted
+++ resolved
@@ -97,16 +97,12 @@
             break
         print "Passwords didn't match!"
 
-<<<<<<< HEAD
     hotp_input = raw_input("Is this admin using a Yubikey [HOTP]? (y/N): ")
     otp_secret = None
     if hotp_input.lower() == "y" or hotp_input.lower() == "yes":
         otp_secret = raw_input("Please configure your Yubikey and enter the secret: ")
 
     admin = Journalist(username=username, password=password, is_admin=True, otp_secret=otp_secret)
-=======
-    admin = Journalist(username=username, password=password, is_admin=True)
->>>>>>> b419b57f
     try:
         db_session.add(admin)
         db_session.commit()
@@ -118,7 +114,6 @@
             print e
     else:
         print "Admin {} successfully added".format(username)
-<<<<<<< HEAD
         if not otp_secret:
             # Print the QR code for Google Authenticator
             print
@@ -130,27 +125,11 @@
             qr.print_ascii(tty=sys.stdout.isatty())
             print
             print "Can't scan the barcode? Enter the shared secret manually: {}".format(admin.formatted_otp_secret)
-=======
-        # Print the QR code for Google Authenticator
-        print
-        print "Scan the QR code below with Google Authenticator:"
-        print
-        uri = admin.totp.provisioning_uri(username)
-        qr = qrcode.QRCode()
-        qr.add_data(uri)
-        qr.print_ascii(tty=sys.stdout.isatty())
-        print
-        print "Can't scan the barcode? Enter the shared secret manually: {}".format(admin.formatted_otp_secret)
->>>>>>> b419b57f
 
 
 
 def main():
-<<<<<<< HEAD
-    valid_cmds = ["start", "stop", "test", "reset", "add_admin"]
-=======
     valid_cmds = ["start", "stop", "test_unit", "test", "reset", "add_admin"]
->>>>>>> b419b57f
     help_str = "./manage.py {{{0}}}".format(','.join(valid_cmds))
 
     if len(sys.argv) != 2 or sys.argv[1] not in valid_cmds:
@@ -163,10 +142,6 @@
         getattr(sys.modules[__name__], cmd)()
     except KeyboardInterrupt:
         print # So our prompt appears on a nice new line
-<<<<<<< HEAD
-        pass
-=======
->>>>>>> b419b57f
 
 if __name__ == "__main__":
     main()