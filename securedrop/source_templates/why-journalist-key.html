--- conflicted
+++ resolved
@@ -6,11 +6,7 @@
 <li><a href="/journalist-key">Download</a> the public key. The public key is a text file with the extension <code>.asc</code></li>
 <li>Import it into your GPG keyring.
 <ul>
-<<<<<<< HEAD
-<li>If you are using Tails (https://tails.boum.org/), you can double-click the <code>.asc</code> file you just downloaded and it will be automatically imported to your keyring.</li>
-=======
 <li>If you are using <a href="/redirect/https://tails.boum.org/">Tails</a>, you can double-click the <code>.asc</code> file you just downloaded and it will be automatically imported to your keyring.</li>
->>>>>>> 645ab32b
 <li>If you are using Mac/Linux, open the Terminal. You can import the key with <code>gpg --import /path/to/key.asc</code>.</li>
 </ul>
 </li>
