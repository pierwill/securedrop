--- conflicted
+++ resolved
@@ -10,15 +10,9 @@
 * `Application Server`: Ubuntu server running two segmented Tor hidden services. The source connects to the first, public-facing Tor hidden service to send messages and documents to the journalist. The journalist connects to the second authenticated Tor hidden service to download encrypted documents and respond to sources.
 * `Monitor server`: Ubuntu server that monitors the `Application Server` and sends email alerts.
 
-<<<<<<< HEAD
-In addition to these dedicated computers, the journalist will also his or her use normal workstation computer:
-
-* `Journalist Workstation`: The every-day laptop that the journalist uses for his or her work. The journalist will use this computer to connect to the `Application Server` to download encrypted documents that his or she will transfer to the `Secure Viewing Station`. The `Journalist Workstation` is also used to respond to sources.
-=======
 In addition to these dedicated computers, the journalist will also use his or her normal workstation computer:
 
 * `Journalist Workstation`: The every-day laptop that the journalist uses for his or her work. The journalist will use this computer to connect to the `Application Server` to download encrypted documents that he or she will transfer to the `Secure Viewing Station`. The `Journalist Workstation` is also used to respond to sources.
->>>>>>> 645ab32b
 
 These computers should all physically be in your organization's office. 
 
