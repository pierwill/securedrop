---
## Tor section
- name: restart tor
  service: name=tor state=restarted

## SecureDrop Interfaces
- name: restart apache2
  service: name=apache2 state=restarted

- name: start xvfb
  service: name=xvfb state=started

## System Hardening
- name: restart ssh
  service: name=ssh state=restarted

- name: restart ossec
  service: name=ossec state=restarted

<<<<<<< HEAD
- name: restart postfix
  service: name=postfix state=restarted
=======
- name: reload iptables rules
  shell: iptables-restore < /etc/network/iptables/rules_v4
>>>>>>> 304d6aae
<|MERGE_RESOLUTION|>--- conflicted
+++ resolved
@@ -17,10 +17,8 @@
 - name: restart ossec
   service: name=ossec state=restarted
 
-<<<<<<< HEAD
 - name: restart postfix
   service: name=postfix state=restarted
-=======
+
 - name: reload iptables rules
   shell: iptables-restore < /etc/network/iptables/rules_v4
->>>>>>> 304d6aae
